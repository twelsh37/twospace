# Changelog

All notable changes to this project will be documented in this file.

## [0.0.4] - 2025-06-12

### Fixed

- Fixed all build and type errors related to filter state and enum usage in assets and users pages.
- Enforced consistent use of uppercase enum values (e.g., 'HOLDING', 'ACTIVE', 'STOCK') throughout schema and seed files.
- Resolved all linter errors and removed unused variables/imports.
- Ensured filter logic uses 'all' (lowercase) for UI, but always sends correct enum values to backend.
- Project now builds and passes type checks cleanly.

## [Unreleased]

<<<<<<< HEAD
## [0.0.3] - 2025-06-11
=======
### Added

- Comprehensive server-side logging using Winston for all API routes and utilities.
- Daily log rotation with 30-day retention using winston-daily-rotate-file.
- Separate logs for system events (`system.log_YYYYMMDD.log`) and application events (`app.log_YYYYMMDD.log`).
- Extensive explanatory comments and documentation for logging usage, audit, and troubleshooting.
- Logging is server-side only (no Winston on client).

## [0.2.0] - 2024-06-11
>>>>>>> 30e88f9d

### Added

- Default filter state for assets, users, and locations now set to 'ALL' for all dropdowns.
- Asset filters always show 'All Types', 'All States', and 'All Statuses' as default options.
- Consistent filter UX and clear filters button across assets, users, and locations pages.
- Documentation of all filter designators in `FILTERS_DESIGNATORS.md`.

### Changed

- Filter logic updated to never send 'ALL' to the backend; 'ALL' is treated as no filter.
- All filter designators and enums are now uppercase in both frontend and backend.
- Improved URL query param handling for filters to use uppercase consistently.
- Asset page now always shows all assets by default.

### Fixed

- Fixed issues where selecting 'ALL' would cause enum errors in the backend.
- Ensured clear filters resets all dropdowns to 'ALL' and shows all assets.

## [0.0.2] - 2025-06-10

### Added

- Migration script for department ID consistency (`fix-it-department-ids.ts`).
- Yarn script (`db:fix-departments`) for department migration using `tsx`.
- Exported `DepartmentOption` and `RoleOption` types for cross-component type safety.
- Extensive explanatory comments for maintainability.

### Changed

- Refactored all filter-related code to use strict types (no `any`) and robust type guards.
- Updated all filter and user management code for strict typing and ESLint compliance.
- Updated Supabase integration for department typing with explicit `Department` type.
- Removed unused `LocationOption` and replaced all `any` with `unknown` and type guards.

### Fixed

- Type errors and linter issues in filters, user management, and Supabase integration.
- Ensured all code builds and lints cleanly (`yarn build`).

## [0.0.1] - 2025-06-01

### Added

- Initial release.<|MERGE_RESOLUTION|>--- conflicted
+++ resolved
@@ -14,9 +14,6 @@
 
 ## [Unreleased]
 
-<<<<<<< HEAD
-## [0.0.3] - 2025-06-11
-=======
 ### Added
 
 - Comprehensive server-side logging using Winston for all API routes and utilities.
@@ -25,8 +22,7 @@
 - Extensive explanatory comments and documentation for logging usage, audit, and troubleshooting.
 - Logging is server-side only (no Winston on client).
 
-## [0.2.0] - 2024-06-11
->>>>>>> 30e88f9d
+## [0.0.3] - 2025-06-11
 
 ### Added
 
